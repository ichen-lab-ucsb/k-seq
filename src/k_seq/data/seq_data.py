--- conflicted
+++ resolved
@@ -26,19 +26,11 @@
                                         'If data is pd.DataFrame, values in index and column will be used as '
                                         'sequences and samples; if data is a 2-D np.ndarray, `sample_list` and '
                                         '`seq_to_fit` are needed with same length and order as data'),
-<<<<<<< HEAD
     sample_list=('list-like', 'list of samples in the sample, should match the columns in the seq_table data'),
     seq_list=('list-like', 'list of seqs in the sample, should match the rows in the seq_table data'),
     data_unit=('str', 'The unit of seq_table values, e.g. counts, ng, M. Default counts.'),
     use_sparse=('bool', 'If store the seq_table value as sparse matrix'),
     data_note=('str', 'Note for data seq_table'),
-=======
-    sample_list=('list-like', 'list of samples in the sample, should match the columns in the table data'),
-    seq_list=('list-like', 'list of seqs in the sample, should match the rows in the table data'),
-    data_unit=('str', 'The unit of table values, e.g. counts, ng, M. Default counts.'),
-    use_sparse=('bool', 'If store the table value as sparse matrix'),
-    data_note=('str', 'Note for data table'),
->>>>>>> 925bcc73
     remove_empty=('bool', 'If remove the empty column/rows after filtering')
 
 )
@@ -83,18 +75,12 @@
         self.unit = unit
         self.note = note
         self.is_sparse = use_sparse
-<<<<<<< HEAD
         self.update_analysis()
 
     def update_analysis(self):
         """update the accessor to SeqTableAnalyzer"""
         from .seq_data_analyzer import SeqTableAnalyzer
         self.analysis = SeqTableAnalyzer(self)
-
-=======
-        self.analysis = FuncToMethod([seq_overview, sample_overview],
-                                     obj=self)
->>>>>>> 925bcc73
 
     @property
     def _constructor_expanddim(self):
@@ -215,15 +201,7 @@
     grouper (GrouperCollection): collection of ``Grouper`` to slice subtables
     spike_in (SpikeInNormalizer): optional. Accessor to the normalizer using spike-in
     sample_total (TotalAmountNormalizer): optional. Accessor to the normalizer using total sample amount of seqs  
-<<<<<<< HEAD
     analysis (SeqDataAnalyzer): built-in analysis tools to analyze SeqData object
-=======
-
-Methods:
-    TODO: add methods
-
-
->>>>>>> 925bcc73
 """)
 class SeqData(object):
 
@@ -300,7 +278,6 @@
         logging.error("seqs is inferred from original seq_table and should not be changed",
                       error_type=PermissionError)
 
-<<<<<<< HEAD
     def update_analysis(self):
         """Update accessor to SeqDataAnalyzer"""
         from .seq_data_analyzer import SeqDataAnalyzer
@@ -308,18 +285,12 @@
         for table in self.table.__dict__.values():
             table.update_analysis()
 
-=======
->>>>>>> 925bcc73
     def add_grouper(self, **kwargs):
         """Add an accessor of GrouperCollection of SeqData if not yet. Add Groupers to the accessor
         Initialize a Grouper instance with keyword arguments with a dictionary of:
             group (list or dict): list creates a Type 0 Grouper (single group) and dict creates a Type 1 Grouper
                 (multiple groups)
-<<<<<<< HEAD
-            target (pd.DataFrame): optional, target seq_table
-=======
             target (pd.DataFrame): optional, target table
->>>>>>> 925bcc73
             axis (0 or 1): axis to apply the grouper
         """
         if hasattr(self, 'grouper'):
@@ -451,11 +422,4 @@
 #     #         random_init=random_init,
 #     #         metrics=metrics
 #     #     )
-<<<<<<< HEAD
-#     #     seq_data.logger.info('BatchFitting estimator added')
-=======
-#     #     self.logger.info('BatchFitting estimator added')
->>>>>>> 925bcc73
-#     #
-
-
+#     #     seq_data.logger.info('BatchFitting estimator added')