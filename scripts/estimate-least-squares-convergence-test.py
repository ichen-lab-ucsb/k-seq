#!/usr/bin/python3
import sys
from k_seq.utility.log import logging
import pandas as pd
import numpy as np


def get_args():
    import argparse

    parser = argparse.ArgumentParser(
        description='Convergence test for least-squares fitting for simulated sequences within the params uniformly '
                    'sampled form log(k) in (-1, 3) for log(k), and (0, 1) for A.'
                    'Note that reacted fraction is simulated for calculation rather than counts'
    )

    parser.add_argument('--pkg_path', type=str, default=None, dest='pkg_path',
                        help='Path to local k-seq package')
    parser.add_argument('--output_dir', '-o', type=str, dest='output_dir',
                        help='Output directory')
    parser.add_argument('--include_1250', default=False, action='store_true', dest='include_1250',
                        help='If include 1250 nM concentration, maximal 250 uM BYO concentration is used without this'
                             'flag, and there are 4 replicates for each concentration to balance number of data points')
    parser.add_argument('--uniq_seq_num', dest='uniq_seq_num', type=int, default=int(1e4),
                        help='Number of random sequences ')
    parser.add_argument('--conv_reps', dest='conv_reps', type=int, default=20,
                        help='Number of repeated fitting performed for convergence test')
    parser.add_argument('--cores', dest='core', type=int, default=1,
                        help='Number of parallel processes to use')

    return parser.parse_args()


def simu_seq_reacted_frac(param, c, kinetic_model, percent_error=0):
    """Simulate reacted fraction for a single sequence"""

    if isinstance(param, pd.Series):
        param = param.to_dict()
    if isinstance(c, (list, np.ndarray, tuple)):
        c = pd.Series(data=c, index=np.arange(len(c)) + 1)
    reacted_frac = kinetic_model(**param, c=c)
    if percent_error:
        reacted_frac = np.random.normal(loc=reacted_frac, scale=reacted_frac * percent_error)
        reacted_frac[reacted_frac < 0] = 0
    return pd.Series(data=reacted_frac, index=c.index)


def simulate_reacted_frac(df_seq_param=None, c=None, kinetic_model=None, percent_error=0):
    """Simulate reacted fractions for a list of sequences"""

    from functools import partial
    partial_func = partial(simu_seq_reacted_frac, c=c, kinetic_model=kinetic_model, percent_error=percent_error)
    reacted_frac = df_seq_param.apply(partial_func, axis=1)
    return reacted_frac, c, df_seq_param


def kA(params):
    return params[0] * params[1]


def convergence_test(seq, c, reps=20):
<<<<<<< HEAD
    """seq: a row of reacted frac seq_table"""
=======
    """seq: a row of reacted frac table"""
>>>>>>> 925bcc73
    from k_seq.estimator import least_squares
    from k_seq.model.kinetic import BYOModel

    fitter = least_squares.SingleFitter(
        x_data=c, y_data=seq,
        model=BYOModel.reacted_frac, name=seq.name,
        sigma=None, bounds=[[0, 0], [np.inf, 1]], init_guess=None,
        opt_method='trf', exclude_zero=False, metrics={'kA': kA},
        bootstrap_num=0, bs_record_num=0, bs_method='pct_res', curve_fit_params=None, silent=True
    )

    conv_test_res = [fitter._fit() for _ in range(reps)]
    conv_test_res = pd.DataFrame(np.array([list(res['params']) + [res['metrics']['kA']] for res in conv_test_res]),
                                 columns=['k', 'A', 'kA'])
    return seq.name, conv_test_res


def main(n_seq=int(1e4), include_1250=True, reps=20, seed=23, output_dir=None, core=1):
    from k_seq.data.simu import DistGenerators

    df_seq_param = pd.DataFrame(
        {'A': DistGenerators.uniform(low=0, high=1, size=n_seq, seed=seed),
         'k': 10 ** DistGenerators.uniform(low=-1, high=3, size=n_seq)}
    )

    if include_1250:
        logging.info('BYO concentration 1250 uM included, we have 15 samples: [1250, 250, 50, 10, 2] * 3')
        c = pd.Series(data=np.repeat([1250, 250, 50, 10, 2], 3) * 1e-6, index=np.arange(15) + 1)
    else:
        logging.info('BYO concentration 1250 uM not included, we have 16 samples: [250, 50, 10, 2] * 4')
        c = pd.Series(data=np.repeat([250, 50, 10, 2], 4) * 1e-6, index=np.arange(16) + 1)

    logging.info("Start simulation of reacted fractions")
    from k_seq.model.kinetic import BYOModel
    reacted_frac, c, df_seq_param = simulate_reacted_frac(df_seq_param=df_seq_param, c=c,
                                                          kinetic_model=BYOModel.reacted_frac)
    logging.info(f'Start fitting for each seq for {reps} times on {core} parallel processes...')
    import multiprocess as mp
    from functools import partial
    pool = mp.Pool(processes=core)
    test_results = pool.map(func=partial(convergence_test, c=c, reps=reps),
                            iterable=(reacted_frac.loc[ix] for ix in reacted_frac.index))
    test_results = {res[0]: res[1] for res in test_results}

    if output_dir:
        from k_seq.utility.file_tools import dump_pickle
        dump_pickle(obj=df_seq_param, path=f"{output_dir}/seq_param.pkl")
        dump_pickle(obj=c, path=f"{output_dir}/c.pkl")
        dump_pickle(obj=reacted_frac, path=f"{output_dir}/reacted_frac.pkl")
        dump_pickle(obj=test_results, path=f"{output_dir}/convergence_res.pkl")
        logging.info(f'Fitting finished, results were saved to {args.output_dir}')
    else:
        return df_seq_param, c, reacted_frac, test_results


if __name__ == '__main__':

    args = get_args()
    if args.pkg_path and args.pkg_path not in sys.path:
        sys.path.insert(0, args.pkg_path)
    from k_seq.utility.file_tools import check_dir
    check_dir(args.output_dir)
    logging.basicConfig(filename=f"{args.output_dir}/app_run.log",
                        format='%(asctime)s %(message)s',
                        datefmt='%m/%d/%Y %I:%M:%S %p',
                        level=logging.INFO,
                        filemode='w')
    logging.getLogger().addHandler(logging.StreamHandler(sys.stdout))
    logging.info(f'Results will be saved to {args.output_dir}')
    from k_seq.utility.log import Timer
    with Timer():
        main(n_seq=args.uniq_seq_num, include_1250=args.include_1250,
             reps=args.reps, core=args.core, output_dir=args.output_dir)
<|MERGE_RESOLUTION|>--- conflicted
+++ resolved
@@ -59,11 +59,7 @@
 
 
 def convergence_test(seq, c, reps=20):
-<<<<<<< HEAD
-    """seq: a row of reacted frac seq_table"""
-=======
     """seq: a row of reacted frac table"""
->>>>>>> 925bcc73
     from k_seq.estimator import least_squares
     from k_seq.model.kinetic import BYOModel
 
